--- conflicted
+++ resolved
@@ -396,9 +396,9 @@
 
 
 
+
 # create a function that will clean the sf files according to particularities of the data in each year
 clean_tracts <- function( sf_file ){
-<<<<<<< HEAD
 
   # sf_file <- all_shapes[all_shapes %like% "2000" & all_shapes %like% "Urbano"]
   # sf_file <- all_shapes[all_shapes %like% "2010"]
@@ -416,23 +416,6 @@
     if( sf_file %like% "/2007/" ){ year <- 2007}
     if( sf_file %like% "/2010/" ){ year <- 2010}
 
-=======
-
-  # sf_file <- all_shapes[all_shapes %like% "2000" & all_shapes %like% "Urbano"]
-  # sf_file <- sf_file[2]
-
-  # read sf file
-    temp_sf <- read_rds(sf_file)
-
-
-  # get year of the file
-    # last4 <- function(x){substr(x, nchar(x)-3, nchar(x))}   # function to get the last 4 digits of a string
-    # year <- last4(e)
-    if( sf_file %like% "/2000/" ){ year <- 2000}
-    if( sf_file %like% "/2007/" ){ year <- 2007}
-    if( sf_file %like% "/2010/" ){ year <- 2010}
-
->>>>>>> 097f8c2d
 
   # rural tracts of year 2000
     if ((year %like% "2000") & (sf_file %like% "Rural")){
@@ -502,19 +485,11 @@
                                'code_state',
                                'geometry')
             }
-<<<<<<< HEAD
 
 
     # Adjust string columns
       cols.names <- grep("name",names(temp_sf),value = T)
 
-=======
-
-
-    # Adjust string columns
-      cols.names <- grep("name",names(temp_sf),value = T)
-
->>>>>>> 097f8c2d
       for (col in cols.names){
 
         # Use UTF-8 encoding
@@ -566,11 +541,7 @@
       if( sf_file %like% "Urbano/2000"){ dest_dir <- "L:////# DIRUR #//ASMEQ//geobr//data-raw//setores_censitarios//shapes_in_sf_all_years_cleaned//Urbano//2000//" }
       if( sf_file %like% "Rural/2000"){ dest_dir <- "L:////# DIRUR #//ASMEQ//geobr//data-raw//setores_censitarios//shapes_in_sf_all_years_cleaned//Rural//2000//" }
 
-<<<<<<< HEAD
   # name of the file that will be saved (the whole string between './' and '.rds')
-=======
-  # name of the file that will be saved
->>>>>>> 097f8c2d
     file_name <- gsub(".*/(.+).rds.*", "\\1", sf_file)
 
   # Save cleaned sf in the cleaned directory
