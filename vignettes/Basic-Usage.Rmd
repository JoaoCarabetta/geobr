---
title: "Basic usage"
output: rmarkdown::html_vignette
vignette: >
  %\VignetteIndexEntry{Basic-Usage}
  %\VignetteEngine{knitr::rmarkdown}
  %\VignetteEncoding{UTF-8}
---

```{r, include = FALSE}
knitr::opts_chunk$set(
  collapse = TRUE,
  comment = "#>"
)
```

The **geobr** package provides quick and easy access to shapefiles of the Brazilian Institute of Geography and Statistics (IBGE) and other official spatial data sets of Brazil. The syntax of all **geobr** functions operate a simple logic that allows users to easily download a wide variety of official spatial data sets with updated geometries, harmonazied attributes and geographic projections across geographies and years. This vignette presents is a quick intro to **geobr**.


## Installation

The package will soon be available on CRAN. In the meantime, you can install it using the `devtools` package.

```{r }
<<<<<<< HEAD
library(devtools)
library(digest)

# devtools::install_github("ipeaGIT/geobr")
library(geobr)
=======
# devtools::install_github("ipeaGIT/geobr")
  library(geobr)

>>>>>>> ba11123f
```









## Download shape file


The Brazil is organized into state, mesoregion, microregion and municipalities. The code below download each territoriality. 


```{r message=FALSE,warning=FALSE,results='hide'}

library(ggplot2)
library(sf)
library(cowplot)
library(sysfonts)
library(grid)
library(beepr)
library(dplyr)
library(readxl)
library(rio)




# download data

state <- read_state(code_state="all", year= 2010)

```



## Plot shape file


The codes of territoriality in Brazil is managed by IBGE (Instituto Brasileiro de Geografia e Estatística in portuguese) and can be found [here](https://concla.ibge.gov.br/classificacoes/por-tema/codigo-de-areas/codigo-de-areas).



```{r , fig.height = 8, fig.width = 8, fig.align = "center",message=FALSE,warning=FALSE}

# No plot axis
  no_axis <- theme(axis.title=element_blank(),
                   axis.text=element_blank(),
                   axis.ticks=element_blank())




ggplot() + geom_sf(data=state, 
                   fill="#2D3E50",
                   color="#FEBF57", size=.15, show.legend = FALSE) + 
    theme_minimal() +
    no_axis +
    labs(subtitle="States", size=8) + 
    geom_sf_text(data=state, aes(label = code_state), 
                 colour = "white")
  
```


Filtering the Amazonas state (code 13) we have many mesoregion. The codebelow show this meseregions.


```{r , fig.height = 8, fig.width = 8, fig.align = "center",message=FALSE,warning=FALSE}
# Meso region download
state_amazonas_meso <- read_meso_region( code_meso = 13, year= 2010)
  
# Meso region plot
ggplot() + geom_sf(data=state_amazonas_meso, 
                   fill="#2D3E50",
                   color="#FEBF57", size=.15, show.legend = FALSE) + 
    theme_minimal() +
    no_axis +
    labs(subtitle="Meso regions in Amazonas states (code 13)", size=8) + 
    geom_sf_text(data=state_amazonas_meso, aes(label = paste0(name_meso,"\n Code=",code_meso)), 
                 colour = "white",size = 2.6)
  
```


Filtering the Amazonas state (code 13) we have many microregion. The code below show this microregion.


```{r , fig.height = 8, fig.width = 8, fig.align = "center",message=FALSE,warning=FALSE}
# micro region download
state_amazonas_micro <- read_micro_region( code_micro = 13, year= 2010)
  
# micro region plot
ggplot() + geom_sf(data=state_amazonas_micro, 
                   fill="#2D3E50",
                   color="#FEBF57", size=.15, show.legend = FALSE) + 
    theme_minimal() +
    no_axis +
    labs(subtitle="Micro regions in Amazonas states (code 13)", size=8) + 
    geom_sf_text(data=state_amazonas_micro, aes(label = paste0(name_micro ,"\n Code=",code_micro)), 
                 colour = "white",size = 2.8)
  
```


## Merge external data

The shape file could be merged to external data using the key variable that depends of territoriality. In this case we merge the shape data with Human Development Index (HDI)
 on municipality level of Amazonas state in Brazil. The cities data are avaliable in [http://atlasbrasil.org.br/2013/pt/download/](Atlas de Desenvolvimento Humano - ADH).


As an example we filter the base of IDHM of the municipalities of Amazonas in the year 2010 and we use the variable "Codmun7" to connect with the variable y in shape dataset. By doing this we join the databases.


```{r , fig.height = 8, fig.width = 8, fig.align = "center",message=FALSE,warning=FALSE}

adh <- rio::import("http://atlasbrasil.org.br/2013/data/rawData/atlas2013_dadosbrutos_pt.xlsx",
                   which = "MUN 91-00-10")


adh <- adh %>%
  dplyr::select(ANO,UF,Codmun7,
         E_ANOSESTUDO,FECTOT,
         RAZDEP,IDHM)

# municipality download
state_amazonas_muni <- read_municipality( code_muni= 13, year= 2010)


state_amazonas_muni <- state_amazonas_muni %>%
  left_join(adh %>%
              filter(ANO == y) %>%
              select(Codmun7,IDHM), by = c("code_muni" = "Codmun7"))

# municipality plot
ggplot() + geom_sf(data=state_amazonas_muni, 
                   fill="#2D3E50",
                   color="#FEBF57", size=.15, show.legend = FALSE) + 
    theme_minimal() +
    no_axis +
    labs(subtitle="Municipalities HDI in Amazonas states (code 13)", size=8) + 
    geom_sf_text(data=state_amazonas_muni, aes(label = paste0(IDHM)), 
                 colour = "white",size = 2.6)


# municipality plot
ggplot() + geom_sf(data=state_amazonas_muni,
                   aes(fill=IDHM),
                   color="#FEBF57", size=.15) + 
    theme_minimal() +
    no_axis +
    labs(subtitle="Municipalities HDI Amazonas states (code 13)", size=8) + 
    geom_sf_text(data=state_amazonas_muni, aes(label = paste0(round(IDHM,2))), 
                 colour = "black",size = 2.6) +
  scale_fill_gradient2( low = "red", mid = "white",
  high = "blue", 
  midpoint = mean(state_amazonas_muni$IDHM), ## mean is the midpoint
  space = "Lab",
  na.value = "grey50", 
  guide = "colourbar", 
  aesthetics = "fill")


```<|MERGE_RESOLUTION|>--- conflicted
+++ resolved
@@ -22,17 +22,12 @@
 The package will soon be available on CRAN. In the meantime, you can install it using the `devtools` package.
 
 ```{r }
-<<<<<<< HEAD
 library(devtools)
 library(digest)
 
 # devtools::install_github("ipeaGIT/geobr")
 library(geobr)
-=======
-# devtools::install_github("ipeaGIT/geobr")
-  library(geobr)
 
->>>>>>> ba11123f
 ```
 
 
