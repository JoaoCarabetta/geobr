library(data.table)
library(geobr)
project_wd <- getwd()
###### 0. Create Root folder to save the data -----------------
# Root directory
root_dir <- "L:\\# DIRUR #\\ASMEQ\\geobr\\data-raw"
setwd(root_dir)
# Directory to keep raw zipped files
dir.create("./lookup_muni")
destdir_raw <- paste0("./lookup_muni/",update)
dir.create(destdir_raw)
destdir_raw
# Open lookup table with munis
lookup_munis <- fread("lookup_muni/tabela_muni_codigos_2010.csv")
lookup_munis
# convert encoding
lookup_munis <- lookup_munis %>%
mutate_at(vars(matches("nome")), stringi::stri_encode, to = "UTF8")
# save and open again to make sure it's ok
write_csv(lookup_munis, "lookup_muni/lookup_munis_utf8.csv")
lookup_munis <- fread("lookup_muni/lookup_munis_utf8.csv", encoding = "UTF-8")
# Download munis
munis <- geobr::read_municipality(code_muni = "all", year = 2010) %>%
# select necessary columns
select(code_muni)
# Download intermediate information
intermediates <- geobr::read_intermediate_region(code_intermediate = "all") %>%
# # delete geometry
# st_set_geometry(NULL) %>%
# select necessary columns
select(code_intermediate, name_intermediate)
# Download immediate information
immediates <- geobr::read_immediate_region(code_immediate = "all") %>%
# # delete geometry
# st_set_geometry(NULL) %>%
# select necessary columns
select(code_immediate, name_immediate)
# Join munis to intermediates
lookup1 <- st_join(munis, intermediates, largest = TRUE)
# Join munis to immediates
lookup2 <- st_join(lookup1, immediates, largest = TRUE)
# Join munis to intermediates
lookup1 <- st_join(munis, intermediates, largest = TRUE)
sf::st_is_valid(munis)
intermediates <- lwgeom::st_make_valid(intermediates)
munis <- lwgeom::st_make_valid(munis)
immediates <- lwgeom::st_make_valid(immediates)
# Join munis to intermediates
lookup1 <- st_join(munis, intermediates, largest = TRUE)
# Join munis to immediates
lookup2 <- st_join(lookup1, immediates, largest = TRUE)
# Delete geometry
lookup2_nogeo <- st_set_geometry(lookup2, NULL)
# Bring new information to lookup_munis
lookup_end <- lookup_munis %>%
left_join(lookup2_nogeo, by = c("municipio" = "code_muni")) %>%
# rename variables to match geobr convention
select(code_muni = municipio, name_muni = nome_municipio,
code_state = uf, name_state = nome_uf,
code_micro = microregiao, name_micro = nome_microregiao,
code_meso = mesoregiao, name_meso = nome_mesorregiao,
code_immediate, name_immediate,
code_intermediate, name_intermediate)
head(lookup_end)
write_csv(lookup_end, "lookup_muni/lookup_muni_2010_unformatted.csv")
# create empty metadata
metadata <- data.frame(matrix(ncol = 5, nrow = 0))
colnames(metadata) <- c("geo","year","code","download_path","code_abrev")
# list all data files available in the geobr package
geo=list.files("//storage1/geobr/data_gpkg")
# populate the metadata table
for (a in geo) {    # a="setor_censitario"
ano=list.files(paste("//storage1/geobr/data_gpkg",a,sep="/"))
for (b in ano) { # b=2000
estado=list.files(paste("//storage1/geobr/data_gpkg",a,b,sep="/"))
for (c in estado) { #c="Urbano"
if (c=="Urbano"|c=="Rural"){
estado2=list.files(paste("//storage1/geobr/data_gpkg",a,b,c,sep="/"))
for (d in estado2) { #d=estado2[1]
if (c=="Urbano") {
metadata[nrow(metadata) + 1,] = list(a,b,paste0("U",substr(d, 1, 2)),paste("http://www.ipea.gov.br/geobr/data_gpkg",a,b,c,d,sep="/"))
}
if (c=="Rural") {
metadata[nrow(metadata) + 1,] = list(a,b,paste0("R",substr(d, 1, 2)),paste("http://www.ipea.gov.br/geobr/data_gpkg",a,b,c,d,sep="/"))
}
}
} else {
metadata[nrow(metadata) + 1,] = list(a,b,substr(c, 1, 2),paste("http://www.ipea.gov.br/geobr/data_gpkg",a,b,c,sep="/"))}
}
}
}
# table(metadata$geo)
# temp_ano <- subset(metadata, geo=="biomes")
# temp_ano <- subset(metadata, geo=="country")
# get code abbreviations
library(data.table)
setDT(metadata)
metadata[ grepl("11", substr(code, 1, 3)), code_abrev :=	"RO" ]
metadata[ grepl("12", substr(code, 1, 3)), code_abrev :=	"AC" ]
metadata[ grepl("13", substr(code, 1, 3)), code_abrev :=	"AM" ]
metadata[ grepl("14", substr(code, 1, 3)), code_abrev :=	"RR" ]
metadata[ grepl("15", substr(code, 1, 3)), code_abrev :=	"PA" ]
metadata[ grepl("16", substr(code, 1, 3)), code_abrev :=	"AP" ]
metadata[ grepl("17", substr(code, 1, 3)), code_abrev :=	"TO" ]
metadata[ grepl("21", substr(code, 1, 3)), code_abrev :=	"MA" ]
metadata[ grepl("22", substr(code, 1, 3)), code_abrev :=	"PI" ]
metadata[ grepl("23", substr(code, 1, 3)), code_abrev :=	"CE" ]
metadata[ grepl("24", substr(code, 1, 3)), code_abrev :=	"RN" ]
metadata[ grepl("25", substr(code, 1, 3)), code_abrev :=	"PB" ]
metadata[ grepl("26", substr(code, 1, 3)), code_abrev :=	"PE" ]
metadata[ grepl("27", substr(code, 1, 3)), code_abrev :=	"AL" ]
metadata[ grepl("28", substr(code, 1, 3)), code_abrev :=	"SE" ]
metadata[ grepl("29", substr(code, 1, 3)), code_abrev :=	"BA" ]
metadata[ grepl("31", substr(code, 1, 3)), code_abrev :=	"MG" ]
metadata[ grepl("32", substr(code, 1, 3)), code_abrev :=	"ES" ]
metadata[ grepl("33", substr(code, 1, 3)), code_abrev :=	"RJ" ]
metadata[ grepl("35", substr(code, 1, 3)), code_abrev :=	"SP" ]
metadata[ grepl("41", substr(code, 1, 3)), code_abrev :=	"PR" ]
metadata[ grepl("42", substr(code, 1, 3)), code_abrev :=	"SC" ]
metadata[ grepl("43", substr(code, 1, 3)), code_abrev :=	"RS" ]
metadata[ grepl("50", substr(code, 1, 3)), code_abrev :=	"MS" ]
metadata[ grepl("51", substr(code, 1, 3)), code_abrev :=	"MT" ]
metadata[ grepl("52", substr(code, 1, 3)), code_abrev :=	"GO" ]
metadata[ grepl("53", substr(code, 1, 3)), code_abrev :=	"DF" ]
# to avoid conflict with data.table
metadata <- as.data.frame(metadata)
table(metadata$geo)
table(metadata$year)
readr::write_csv(metadata,"//storage1/geobr/metadata/metadata_gpkg.csv")
# Get metadata with data addresses
metadata <- download_metadata()
# Open lookup table
temp_meta <- subset(metadata, geo == "lookup_muni")
temp_meta
library(geobr)
# Get metadata with data addresses
metadata <- download_metadata()
# Open lookup table
temp_meta <- subset(metadata, geo == "lookup_muni")
temp_meta
# download files
temps <- paste0(tempdir(),"/", unlist(lapply(strsplit(filesD,"/"),tail,n=1L)))
# list paths of files to download
filesD <- as.character(temp_meta$download_path)
# download files
temps <- paste0(tempdir(),"/", unlist(lapply(strsplit(filesD,"/"),tail,n=1L)))
httr::GET(url=filesD, httr::progress(), httr::write_disk(temps, overwrite = T))
# read file
lookup_table_2010 <- utils::read.csv(temps, stringsAsFactors = F)
lookup_table_2010
# read file
lookup_table_2010 <- utils::read.csv(temps, stringsAsFactors = F, encoding = 'UTF8')
lookup_table_2010
update <- 2010
library(RCurl)
library(stringr)
library(sf)
library(dplyr)
library(readr)
library(data.table)
library(geobr)
project_wd <- getwd()
###### 0. Create Root folder to save the data -----------------
# Root directory
root_dir <- "L:\\# DIRUR #\\ASMEQ\\geobr\\data-raw"
setwd(root_dir)
# Directory to keep raw zipped files
dir.create("./lookup_muni")
destdir_raw <- paste0("./lookup_muni/",update)
dir.create(destdir_raw)
# # Create folders to save clean sf.rds files  -----------------
# dir.create("./biomes/shapes_in_sf_cleaned", showWarnings = FALSE)
# destdir_clean <- paste0("./biomes/shapes_in_sf_cleaned/",update)
# dir.create(destdir_clean)
update=2010
# Get metadata with data addresses
metadata <- download_metadata()
# Open lookup table
temp_meta <- subset(metadata, geo == "lookup_muni")
# list paths of files to download
filesD <- as.character(temp_meta$download_path)
# download files
temps <- paste0(tempdir(),"/", unlist(lapply(strsplit(filesD,"/"),tail,n=1L)))
httr::GET(url=filesD, httr::progress(), httr::write_disk(temps, overwrite = T))
# read file
lookup_table_2010 <- utils::read.csv(temps, stringsAsFactors = F, encoding = 'UTF-8')
lookup_table_2010
# Open lookup table with munis
lookup_munis <- fread("lookup_muni/tabela_muni_codigos_2010.csv")
# convert encoding
lookup_munis <- lookup_munis %>%
mutate_at(vars(matches("nome")), stringi::stri_encode, to = "UTF8")
# save and open again to make sure it's ok
write_csv(lookup_munis, "lookup_muni/lookup_munis_utf8.csv")
lookup_munis <- fread("lookup_muni/lookup_munis_utf8.csv", encoding = "UTF-8")
# Download munis
munis <- geobr::read_municipality(code_muni = "all", year = 2010) %>%
# select necessary columns
select(code_muni)
# # Download regions
# regions <- geobr::read_region(year = 2010)
#
# # Download meso regions
# meso_region <- geobr::read_meso_region(code_meso = "all", year = 2010)
#
# # Download micro regions
# micro_regions <- geobr::read_micro_region(code_micro = "all", year = 2010)
# Download intermediate information
intermediates <- geobr::read_intermediate_region(code_intermediate = "all") %>%
# # delete geometry
# st_set_geometry(NULL) %>%
# select necessary columns
select(code_intermediate, name_intermediate)
# Download immediate information
immediates <- geobr::read_immediate_region(code_immediate = "all") %>%
# # delete geometry
# st_set_geometry(NULL) %>%
# select necessary columns
select(code_immediate, name_immediate)
# fix eventual topology errors
intermediates <- lwgeom::st_make_valid(intermediates)
immediates <- lwgeom::st_make_valid(immediates)
munis <- lwgeom::st_make_valid(munis)
# Join munis to intermediates
lookup1 <- st_join(munis, intermediates, largest = TRUE)
# Join munis to immediates
lookup2 <- st_join(lookup1, immediates, largest = TRUE)
# Delete geometry
lookup2_nogeo <- st_set_geometry(lookup2, NULL)
# Bring new information to lookup_munis
lookup_end <- lookup_munis %>%
left_join(lookup2_nogeo, by = c("municipio" = "code_muni")) %>%
# rename variables to match geobr convention
select(code_muni = municipio, name_muni = nome_municipio,
code_state = uf, name_state = nome_uf,
code_micro = microregiao, name_micro = nome_microregiao,
code_meso = mesoregiao, name_meso = nome_mesorregiao,
code_immediate, name_immediate,
code_intermediate, name_intermediate)
head(lookup_end)
encodeString(lookup_end$name_muni)
guess_encoding(lookup_end, n_max = 10000, threshold = 0.2)
encodeString(lookup_end$name_muni)
sapply(lookup_end, class)
lookup_end <- lookup_end %>% mutate_if(is.factor, function(x){ x %>% as.character() %>% stringi::stri_encode("UTF-8") } )
lookup_end <- lookup_end %>% mutate_if(is.character, function(x){ x %>% stringi::stri_encode("UTF-8") } )
warnings()
guess_encoding(lookup_end, n_max = 10000, threshold = 0.2)
# Bring new information to lookup_munis
lookup_end <- lookup_munis %>%
left_join(lookup2_nogeo, by = c("municipio" = "code_muni")) %>%
# rename variables to match geobr convention
select(code_muni = municipio, name_muni = nome_municipio,
code_state = uf, name_state = nome_uf,
code_micro = microregiao, name_micro = nome_microregiao,
code_meso = mesoregiao, name_meso = nome_mesorregiao,
code_immediate, name_immediate,
code_intermediate, name_intermediate)
head(lookup_end)
head(lookup_end)
guess_encoding(lookup_end, n_max = 50, threshold = 0.2)
# Use UTF-8 encoding in all character columns
lookup_end <- lookup_end %>% mutate_if(is.factor, function(x){ x %>% as.character() %>% stringi::stri_encode("UTF-8") } )
lookup_end <- lookup_end %>% mutate_if(is.character, function(x){ x %>% as.character() %>% stringi::stri_encode("UTF-8") } )
warnings()
head(lookup_end)
# Bring new information to lookup_munis
lookup_end <- lookup_munis %>%
left_join(lookup2_nogeo, by = c("municipio" = "code_muni")) %>%
# rename variables to match geobr convention
select(code_muni = municipio, name_muni = nome_municipio,
code_state = uf, name_state = nome_uf,
code_micro = microregiao, name_micro = nome_microregiao,
code_meso = mesoregiao, name_meso = nome_mesorregiao,
code_immediate, name_immediate,
code_intermediate, name_intermediate)
head(lookup_end)
sapply(lookup_end, class)
# Use UTF-8 encoding in all character columns
lookup_end <- lookup_end %>% mutate_if(is.factor, function(x){ x %>% as.character() %>% stringi::stri_encode("UTF-8") } )
sapply(lookup_end, class)
guess_encoding(lookup_end, n_max = 50, threshold = 0.2)
# Bring new information to lookup_munis
lookup_end <- lookup_munis %>%
left_join(lookup2_nogeo, by = c("municipio" = "code_muni")) %>%
# rename variables to match geobr convention
select(code_muni = municipio, name_muni = nome_municipio,
code_state = uf, name_state = nome_uf,
code_micro = microregiao, name_micro = nome_microregiao,
code_meso = mesoregiao, name_meso = nome_mesorregiao,
code_immediate, name_immediate,
code_intermediate, name_intermediate)
# Save unformatted
write_csv(lookup_end, "lookup_muni/lookup_muni_2010_unformatted.csv")
# Open unformatted lookup muni
lookup_end <- read_csv("lookup_muni/lookup_muni_2010_unformatted.csv")
lookup_end
lookup_end_format <- lookup_end %>%
# to lower
mutate(name_muni_format = tolower(name_muni)) %>%
# delete accents
mutate(name_muni_format = stringi::stri_trans_general(name_muni_format, id = "Latin-ASCII")) %>%
mutate(name_muni_format = iconv(name_muni_format, to="UTF-8")) %>%
# trim white spaces
mutate(name_muni_format = trimws(name_muni_format, "both"))
lookup_state <- data.frame(name_uf = c("Acre", "Alagoas", "Amapá", "Amazonas", "Bahia", "Ceará", "Distrito Federal", "Espírito Santo",
"Goiás", "Maranhão", "Mato Grosso", "Mato Grosso do Sul", "Minas Gerais",
"Pará", "Paraíba", "Paraná", "Pernanbuco", "Piauí", "Rio de Janeiro",
"Rio Grande do Norte", "Rio Grande do Sul", "Rondônia", "Roraima",
"Santa Catarina", "São Paulo", "Sergipe", "Tocantins"),
abrev_state = c("AC", "AL", "AM", "AP", "BA", "CE", "DF", "ES", "GO", "MA", "MG", "MS",
"MT", "PA", "PB", "PE", "PI", "PR", "RJ", "RN", "RO", "RR",
"RS", "SC", "SE", "SP", "TO"))
# bring abrev state
lookup_end_format <- lookup_end_format %>%
left_join(lookup_state, by = c("name_state" = "name_uf"))
# organize columns
lookup_end_format <- lookup_end_format %>%
select(code_muni, name_muni,
code_state, name_state, abrev_state,
code_micro, name_micro,
code_meso, name_meso,
code_immediate, name_immediate,
code_intermediate, name_intermediate,
name_muni_format)
lookup_end_format <- lookup_end_format %>%
mutate_if(is.factor, function(x){ x %>% as.character() %>%
stringi::stri_encode("UTF-8") } ) %>%
mutate_if(is.character, function(x){ x %>%
stringi::stri_encode("UTF-8") } )
lookup_end_format
write_csv(lookup_end_format, "lookup_muni/2010/lookup_muni_2010.csv")
guess_encoding(lookup_end_format, n_max = 10000, threshold = 0.2)
head(lookup_end_format)
######### Etapa 1 - bases padrao ( geo/ano/arquivo) ----------------------
# create empty metadata
metadata <- data.frame(matrix(ncol = 5, nrow = 0))
colnames(metadata) <- c("geo","year","code","download_path","code_abrev")
# list all data files available in the geobr package
geo=list.files("//storage1/geobr/data_gpkg")
# populate the metadata table
for (a in geo) {    # a="setor_censitario"
ano=list.files(paste("//storage1/geobr/data_gpkg",a,sep="/"))
for (b in ano) { # b=2000
estado=list.files(paste("//storage1/geobr/data_gpkg",a,b,sep="/"))
for (c in estado) { #c="Urbano"
if (c=="Urbano"|c=="Rural"){
estado2=list.files(paste("//storage1/geobr/data_gpkg",a,b,c,sep="/"))
for (d in estado2) { #d=estado2[1]
if (c=="Urbano") {
metadata[nrow(metadata) + 1,] = list(a,b,paste0("U",substr(d, 1, 2)),paste("http://www.ipea.gov.br/geobr/data_gpkg",a,b,c,d,sep="/"))
}
if (c=="Rural") {
metadata[nrow(metadata) + 1,] = list(a,b,paste0("R",substr(d, 1, 2)),paste("http://www.ipea.gov.br/geobr/data_gpkg",a,b,c,d,sep="/"))
}
}
} else {
metadata[nrow(metadata) + 1,] = list(a,b,substr(c, 1, 2),paste("http://www.ipea.gov.br/geobr/data_gpkg",a,b,c,sep="/"))}
}
}
}
# table(metadata$geo)
# temp_ano <- subset(metadata, geo=="biomes")
# temp_ano <- subset(metadata, geo=="country")
# get code abbreviations
library(data.table)
setDT(metadata)
metadata[ grepl("11", substr(code, 1, 3)), code_abrev :=	"RO" ]
metadata[ grepl("12", substr(code, 1, 3)), code_abrev :=	"AC" ]
metadata[ grepl("13", substr(code, 1, 3)), code_abrev :=	"AM" ]
metadata[ grepl("14", substr(code, 1, 3)), code_abrev :=	"RR" ]
metadata[ grepl("15", substr(code, 1, 3)), code_abrev :=	"PA" ]
metadata[ grepl("16", substr(code, 1, 3)), code_abrev :=	"AP" ]
metadata[ grepl("17", substr(code, 1, 3)), code_abrev :=	"TO" ]
metadata[ grepl("21", substr(code, 1, 3)), code_abrev :=	"MA" ]
metadata[ grepl("22", substr(code, 1, 3)), code_abrev :=	"PI" ]
metadata[ grepl("23", substr(code, 1, 3)), code_abrev :=	"CE" ]
metadata[ grepl("24", substr(code, 1, 3)), code_abrev :=	"RN" ]
metadata[ grepl("25", substr(code, 1, 3)), code_abrev :=	"PB" ]
metadata[ grepl("26", substr(code, 1, 3)), code_abrev :=	"PE" ]
metadata[ grepl("27", substr(code, 1, 3)), code_abrev :=	"AL" ]
metadata[ grepl("28", substr(code, 1, 3)), code_abrev :=	"SE" ]
metadata[ grepl("29", substr(code, 1, 3)), code_abrev :=	"BA" ]
metadata[ grepl("31", substr(code, 1, 3)), code_abrev :=	"MG" ]
metadata[ grepl("32", substr(code, 1, 3)), code_abrev :=	"ES" ]
metadata[ grepl("33", substr(code, 1, 3)), code_abrev :=	"RJ" ]
metadata[ grepl("35", substr(code, 1, 3)), code_abrev :=	"SP" ]
metadata[ grepl("41", substr(code, 1, 3)), code_abrev :=	"PR" ]
metadata[ grepl("42", substr(code, 1, 3)), code_abrev :=	"SC" ]
metadata[ grepl("43", substr(code, 1, 3)), code_abrev :=	"RS" ]
metadata[ grepl("50", substr(code, 1, 3)), code_abrev :=	"MS" ]
metadata[ grepl("51", substr(code, 1, 3)), code_abrev :=	"MT" ]
metadata[ grepl("52", substr(code, 1, 3)), code_abrev :=	"GO" ]
metadata[ grepl("53", substr(code, 1, 3)), code_abrev :=	"DF" ]
# to avoid conflict with data.table
metadata <- as.data.frame(metadata)
table(metadata$geo)
table(metadata$year)
subset(metadata, geo == 'metropolitan_area')
readr::write_csv(metadata,"//storage1/geobr/metadata/metadata_gpkg.csv")
# Get metadata with data addresses
metadata <- download_metadata()
# Open lookup table
temp_meta <- subset(metadata, geo == "lookup_muni")
temp_meta
knitr::opts_chunk$set(
collapse = TRUE,
comment = "#>"
)
<<<<<<< HEAD
beepr::beep()
# plot result
ggplot2::autoplot(mbm)
####### BENCHMARK Download and Reading files ---------------------
devtools::install_github("hrbrmstr/speedtest")
speedtest::spd_test()
install.packages('pingr')
install.packages('speedtest')
library(speedtest)
####### BENCHMARK Download and Reading files ---------------------
install.packages("speedtest", repos = "https://cinc.rud.is")
speedtest::spd_test()
library(speedtest)
# list all data files available in the geobr package
geo=list.files("//storage1/geobr/data", pattern = '.gpkg')
geo=list.files("//storage1/geobr/data_gpkg", pattern = '.gpkg')
list.files("//storage1/geobr/data_gpkg", pattern = '.gpkg')
list.files("//storage1/geobr/data_gpkg")
list.files("//storage1/geobr/data")
list.files("//storage1/geobr/data", pattern = '.rds')
# create empty metadata
metadata <- data.frame(matrix(ncol = 5, nrow = 0))
colnames(metadata) <- c("geo","year","code","download_path","code_abrev")
# list all data files available in the geobr package
geo=list.files("//storage1/geobr/data_gpkg")
# populate the metadata table
for (a in geo) {    # a="setor_censitario"
ano=list.files(paste("//storage1/geobr/data_gpkg",a,sep="/"))
for (b in ano) { # b=2000
estado=list.files(paste("//storage1/geobr/data_gpkg",a,b,sep="/"))
for (c in estado) { #c="Urbano"
if (c=="Urbano"|c=="Rural"){
estado2=list.files(paste("//storage1/geobr/data_gpkg",a,b,c,sep="/"))
for (d in estado2) { #d=estado2[1]
if (c=="Urbano") {
metadata[nrow(metadata) + 1,] = list(a,b,paste0("U",substr(d, 1, 2)),paste("http://www.ipea.gov.br/geobr/data_gpkg",a,b,c,d,sep="/"))
}
if (c=="Rural") {
metadata[nrow(metadata) + 1,] = list(a,b,paste0("R",substr(d, 1, 2)),paste("http://www.ipea.gov.br/geobr/data_gpkg",a,b,c,d,sep="/"))
}
}
} else {
metadata[nrow(metadata) + 1,] = list(a,b,substr(c, 1, 2),paste("http://www.ipea.gov.br/geobr/data_gpkg",a,b,c,sep="/"))}
}
}
}
metadata
View(metadata)
# create empty metadata
metadata <- data.frame(matrix(ncol = 5, nrow = 0))
colnames(metadata) <- c("geo","year","code","download_path","code_abrev")
# list all data files available in the geobr package
geo=list.files("//storage1/geobr/data")
# populate the metadata table
for (a in geo) {    # a="setor_censitario"
ano=list.files(paste("//storage1/geobr/data",a,sep="/"))
for (b in ano) { # b=2000
estado=list.files(paste("//storage1/geobr/data",a,b,sep="/"))
for (c in estado) { #c="Urbano"
if (c=="Urbano"|c=="Rural"){
estado2=list.files(paste("//storage1/geobr/data",a,b,c,sep="/"))
for (d in estado2) { #d=estado2[1]
if (c=="Urbano") {
metadata[nrow(metadata) + 1,] = list(a,b,paste0("U",substr(d, 1, 2)),paste("http://www.ipea.gov.br/geobr/data",a,b,c,d,sep="/"))
}
if (c=="Rural") {
metadata[nrow(metadata) + 1,] = list(a,b,paste0("R",substr(d, 1, 2)),paste("http://www.ipea.gov.br/geobr/data",a,b,c,d,sep="/"))
}
}
} else {
metadata[nrow(metadata) + 1,] = list(a,b,substr(c, 1, 2),paste("http://www.ipea.gov.br/geobr/data",a,b,c,sep="/"))}
}
}
}
metadata2 <- copy(metadata)
metadata2 <- metadata
# create empty metadata
metadata <- data.frame(matrix(ncol = 5, nrow = 0))
colnames(metadata) <- c("geo","year","code","download_path","code_abrev")
# list all data files available in the geobr package
geo=list.files("//storage1/geobr/data_gpkg")
# populate the metadata table
for (a in geo) {    # a="setor_censitario"
ano=list.files(paste("//storage1/geobr/data_gpkg",a,sep="/"))
for (b in ano) { # b=2000
estado=list.files(paste("//storage1/geobr/data_gpkg",a,b,sep="/"))
for (c in estado) { #c="Urbano"
if (c=="Urbano"|c=="Rural"){
estado2=list.files(paste("//storage1/geobr/data_gpkg",a,b,c,sep="/"))
for (d in estado2) { #d=estado2[1]
if (c=="Urbano") {
metadata[nrow(metadata) + 1,] = list(a,b,paste0("U",substr(d, 1, 2)),paste("http://www.ipea.gov.br/geobr/data_gpkg",a,b,c,d,sep="/"))
}
if (c=="Rural") {
metadata[nrow(metadata) + 1,] = list(a,b,paste0("R",substr(d, 1, 2)),paste("http://www.ipea.gov.br/geobr/data_gpkg",a,b,c,d,sep="/"))
}
}
} else {
metadata[nrow(metadata) + 1,] = list(a,b,substr(c, 1, 2),paste("http://www.ipea.gov.br/geobr/data_gpkg",a,b,c,sep="/"))}
}
}
}
1274*2
# get code abbreviations
library(data.table)
setDT(metadata)
metadata[ grepl("11", substr(code, 1, 3)), code_abrev :=	"RO" ]
metadata[ grepl("12", substr(code, 1, 3)), code_abrev :=	"AC" ]
metadata[ grepl("13", substr(code, 1, 3)), code_abrev :=	"AM" ]
metadata[ grepl("14", substr(code, 1, 3)), code_abrev :=	"RR" ]
metadata[ grepl("15", substr(code, 1, 3)), code_abrev :=	"PA" ]
metadata[ grepl("16", substr(code, 1, 3)), code_abrev :=	"AP" ]
metadata[ grepl("17", substr(code, 1, 3)), code_abrev :=	"TO" ]
metadata[ grepl("21", substr(code, 1, 3)), code_abrev :=	"MA" ]
metadata[ grepl("22", substr(code, 1, 3)), code_abrev :=	"PI" ]
metadata[ grepl("23", substr(code, 1, 3)), code_abrev :=	"CE" ]
metadata[ grepl("24", substr(code, 1, 3)), code_abrev :=	"RN" ]
metadata[ grepl("25", substr(code, 1, 3)), code_abrev :=	"PB" ]
metadata[ grepl("26", substr(code, 1, 3)), code_abrev :=	"PE" ]
metadata[ grepl("27", substr(code, 1, 3)), code_abrev :=	"AL" ]
metadata[ grepl("28", substr(code, 1, 3)), code_abrev :=	"SE" ]
metadata[ grepl("29", substr(code, 1, 3)), code_abrev :=	"BA" ]
metadata[ grepl("31", substr(code, 1, 3)), code_abrev :=	"MG" ]
metadata[ grepl("32", substr(code, 1, 3)), code_abrev :=	"ES" ]
metadata[ grepl("33", substr(code, 1, 3)), code_abrev :=	"RJ" ]
metadata[ grepl("35", substr(code, 1, 3)), code_abrev :=	"SP" ]
metadata[ grepl("41", substr(code, 1, 3)), code_abrev :=	"PR" ]
metadata[ grepl("42", substr(code, 1, 3)), code_abrev :=	"SC" ]
metadata[ grepl("43", substr(code, 1, 3)), code_abrev :=	"RS" ]
metadata[ grepl("50", substr(code, 1, 3)), code_abrev :=	"MS" ]
metadata[ grepl("51", substr(code, 1, 3)), code_abrev :=	"MT" ]
metadata[ grepl("52", substr(code, 1, 3)), code_abrev :=	"GO" ]
metadata[ grepl("53", substr(code, 1, 3)), code_abrev :=	"DF" ]
# to avoid conflict with data.table
metadata <- as.data.frame(metadata)
table(metadata$geo)
table(metadata$year)
subset(metadata, geo == 'metropolitan_area')
data.table::fwrite(metadata,"//storage1/geobr/metadata/metadata.csv")
=======
# Load geobr and other libraries we'll use
library(geobr)
library(ggplot2)
library(sf)
library(dplyr)
library(rio)
# download data
state <- read_state(code_state="SE", year=2018)          # State
micro <- read_micro_region(code_micro=160101, year=2000) # Micro region
# download data
meso <- read_meso_region(code_meso="PA", year=2018)      # Meso region
muni <- read_municipality(code_muni= "AL", year=2007)    # Municipality
# download data
state <- read_state(code_state="all", year=1991)         # State
meso <- read_meso_region(code_meso="all", year=2001)     # Meso region
# No plot axis
no_axis <- theme(axis.title=element_blank(),
axis.text=element_blank(),
axis.ticks=element_blank())
# Plot all Brazilian states
ggplot() +
geom_sf(data=state, fill="#2D3E50", color="#FEBF57", size=.15, show.legend = FALSE) +
labs(subtitle="States", size=8) +
theme_minimal() +
no_axis
# Download all municipalities of Rio
all_muni <- read_municipality( code_muni = "RJ", year= 2000)
# plot
ggplot() +
geom_sf(data=all_muni, fill="#2D3E50", color="#FEBF57", size=.15, show.legend = FALSE) +
labs(subtitle="Municipalities of Rio de Janeiro, 2000", size=8) +
theme_minimal() +
no_axis
# download Life Expectancy data
adh <- rio::import("http://atlasbrasil.org.br/2013/data/rawData/Indicadores%20Atlas%20-%20RADAR%20IDHM.xlsx", which = "Dados")
# keep only information for the year 2010 and the columns we want
adh <- subset(adh, ANO == 2014)
# Download the sf of all Brazilian states
all_states <- read_state(code_state= "all", year= 2014)
# joind the databases
all_states <-left_join(all_states, adh, by = c("abbrev_state" = "NOME_AGREGA"))
ggplot() +
geom_sf(data=all_states, aes(fill=ESPVIDA), color= NA, size=.15) +
labs(subtitle="Life Expectancy at birth, Brazilian States, 2014", size=8) +
scale_fill_distiller(palette = "Blues", name="Life Expectancy", limits = c(65,80)) +
theme_minimal() +
no_axis
# Get metadata with data addresses
metadata <- download_metadata()
# Open lookup table
temp_meta <- subset(metadata, geo == "lookup_muni")
# list paths of files to download
filesD <- as.character(temp_meta$download_path)
# download files
temps <- paste0(tempdir(),"/", unlist(lapply(strsplit(filesD,"/"),tail,n=1L)))
httr::GET(url=filesD, httr::progress(), httr::write_disk(temps, overwrite = T))
# read file
lookup_table_2010 <- utils::read.csv(temps, stringsAsFactors = F, encoding = 'UTF-8')
lookup_table_2010
lookup_table_2010$name_muni_format
lookup_table_2010
library(geobr)
??:::
?:::
# Get readme.md file
tempf <- file.path(tempdir(), "readme.md")
tempf
# check if metadata has already been downloaded
if (file.exists(tempf)) {
readme <- readLines(tempf, encoding = "UTF-8")
} else {
# download it and save to metadata
httr::GET(url="https://raw.githubusercontent.com/ipeaGIT/geobr/master/README.md", httr::write_disk(tempf, overwrite = T))
readme <- readLines(tempf, encoding = "UTF-8")
}
# find start and end of table
table_start <- grep("Available datasets:", readme) + 1
table_end <- grep("Other functions", readme) -1
# get table string in Markdown
table_strig <- readme[table_start:table_end]
table_strig
# read table as a data.frame
suppressWarnings({ df <- readr::read_delim(table_strig, delim = '|', trim_ws = T) })
df
?read.table
suppressWarnings({ df2 <- utils::read.table(table_strig, delim = '|', trim_ws = T) })
table_strig
suppressWarnings({ df2 <- utils::read.table(table_strig, sep = '|', trim_ws = T) })
suppressWarnings({ df2 <- utils::read.table(table_strig, sep = '|') })
df2 <- utils::read.table(table_strig, sep = '|')
head(table_strig)
utils::read.table(table_strig, sep = '|')
# read table as a data.frame
suppressWarnings({ df <- readr::read_delim(table_strig, delim = '|', trim_ws = T) })
# clean colunms
df$X1 <- NULL
df$X6 <- NULL
# remove 1st row with "-----"
df <- df[-1,]
# rename columns
colnames(df) <- c("function", "geography", "years", "source")
df
>>>>>>> 28c28a43
library(geobr)<|MERGE_RESOLUTION|>--- conflicted
+++ resolved
@@ -407,20 +407,19 @@
 collapse = TRUE,
 comment = "#>"
 )
-<<<<<<< HEAD
-beepr::beep()
-# plot result
-ggplot2::autoplot(mbm)
-####### BENCHMARK Download and Reading files ---------------------
-devtools::install_github("hrbrmstr/speedtest")
-speedtest::spd_test()
-install.packages('pingr')
-install.packages('speedtest')
-library(speedtest)
-####### BENCHMARK Download and Reading files ---------------------
-install.packages("speedtest", repos = "https://cinc.rud.is")
-speedtest::spd_test()
-library(speedtest)
+# Load geobr and other libraries we'll use
+library(geobr)
+library(ggplot2)
+library(sf)
+library(dplyr)
+library(rio)
+# download data
+state <- read_state(code_state="SE", year=2018)          # State
+micro <- read_micro_region(code_micro=160101, year=2000) # Micro region
+# download data
+meso <- read_meso_region(code_meso="PA", year=2018)      # Meso region
+muni <- read_municipality(code_muni= "AL", year=2007)    # Municipality
+# download data
 # list all data files available in the geobr package
 geo=list.files("//storage1/geobr/data", pattern = '.gpkg')
 geo=list.files("//storage1/geobr/data_gpkg", pattern = '.gpkg')
@@ -547,108 +546,4 @@
 table(metadata$year)
 subset(metadata, geo == 'metropolitan_area')
 data.table::fwrite(metadata,"//storage1/geobr/metadata/metadata.csv")
-=======
-# Load geobr and other libraries we'll use
-library(geobr)
-library(ggplot2)
-library(sf)
-library(dplyr)
-library(rio)
-# download data
-state <- read_state(code_state="SE", year=2018)          # State
-micro <- read_micro_region(code_micro=160101, year=2000) # Micro region
-# download data
-meso <- read_meso_region(code_meso="PA", year=2018)      # Meso region
-muni <- read_municipality(code_muni= "AL", year=2007)    # Municipality
-# download data
-state <- read_state(code_state="all", year=1991)         # State
-meso <- read_meso_region(code_meso="all", year=2001)     # Meso region
-# No plot axis
-no_axis <- theme(axis.title=element_blank(),
-axis.text=element_blank(),
-axis.ticks=element_blank())
-# Plot all Brazilian states
-ggplot() +
-geom_sf(data=state, fill="#2D3E50", color="#FEBF57", size=.15, show.legend = FALSE) +
-labs(subtitle="States", size=8) +
-theme_minimal() +
-no_axis
-# Download all municipalities of Rio
-all_muni <- read_municipality( code_muni = "RJ", year= 2000)
-# plot
-ggplot() +
-geom_sf(data=all_muni, fill="#2D3E50", color="#FEBF57", size=.15, show.legend = FALSE) +
-labs(subtitle="Municipalities of Rio de Janeiro, 2000", size=8) +
-theme_minimal() +
-no_axis
-# download Life Expectancy data
-adh <- rio::import("http://atlasbrasil.org.br/2013/data/rawData/Indicadores%20Atlas%20-%20RADAR%20IDHM.xlsx", which = "Dados")
-# keep only information for the year 2010 and the columns we want
-adh <- subset(adh, ANO == 2014)
-# Download the sf of all Brazilian states
-all_states <- read_state(code_state= "all", year= 2014)
-# joind the databases
-all_states <-left_join(all_states, adh, by = c("abbrev_state" = "NOME_AGREGA"))
-ggplot() +
-geom_sf(data=all_states, aes(fill=ESPVIDA), color= NA, size=.15) +
-labs(subtitle="Life Expectancy at birth, Brazilian States, 2014", size=8) +
-scale_fill_distiller(palette = "Blues", name="Life Expectancy", limits = c(65,80)) +
-theme_minimal() +
-no_axis
-# Get metadata with data addresses
-metadata <- download_metadata()
-# Open lookup table
-temp_meta <- subset(metadata, geo == "lookup_muni")
-# list paths of files to download
-filesD <- as.character(temp_meta$download_path)
-# download files
-temps <- paste0(tempdir(),"/", unlist(lapply(strsplit(filesD,"/"),tail,n=1L)))
-httr::GET(url=filesD, httr::progress(), httr::write_disk(temps, overwrite = T))
-# read file
-lookup_table_2010 <- utils::read.csv(temps, stringsAsFactors = F, encoding = 'UTF-8')
-lookup_table_2010
-lookup_table_2010$name_muni_format
-lookup_table_2010
-library(geobr)
-??:::
-?:::
-# Get readme.md file
-tempf <- file.path(tempdir(), "readme.md")
-tempf
-# check if metadata has already been downloaded
-if (file.exists(tempf)) {
-readme <- readLines(tempf, encoding = "UTF-8")
-} else {
-# download it and save to metadata
-httr::GET(url="https://raw.githubusercontent.com/ipeaGIT/geobr/master/README.md", httr::write_disk(tempf, overwrite = T))
-readme <- readLines(tempf, encoding = "UTF-8")
-}
-# find start and end of table
-table_start <- grep("Available datasets:", readme) + 1
-table_end <- grep("Other functions", readme) -1
-# get table string in Markdown
-table_strig <- readme[table_start:table_end]
-table_strig
-# read table as a data.frame
-suppressWarnings({ df <- readr::read_delim(table_strig, delim = '|', trim_ws = T) })
-df
-?read.table
-suppressWarnings({ df2 <- utils::read.table(table_strig, delim = '|', trim_ws = T) })
-table_strig
-suppressWarnings({ df2 <- utils::read.table(table_strig, sep = '|', trim_ws = T) })
-suppressWarnings({ df2 <- utils::read.table(table_strig, sep = '|') })
-df2 <- utils::read.table(table_strig, sep = '|')
-head(table_strig)
-utils::read.table(table_strig, sep = '|')
-# read table as a data.frame
-suppressWarnings({ df <- readr::read_delim(table_strig, delim = '|', trim_ws = T) })
-# clean colunms
-df$X1 <- NULL
-df$X6 <- NULL
-# remove 1st row with "-----"
-df <- df[-1,]
-# rename columns
-colnames(df) <- c("function", "geography", "years", "source")
-df
->>>>>>> 28c28a43
 library(geobr)