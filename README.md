--- conflicted
+++ resolved
@@ -114,11 +114,7 @@
 
 -----
 
-<<<<<<< HEAD
-# Credits <img align="right" src="r-package/man/figures/ipea_logo.png" alt="ipea" width="250">
-=======
 #### **Related projects**
->>>>>>> 7d82fb46
 
 As of today, there are two other R packages with similar functionalities: [simplefeaturesbr](https://github.com/RobertMyles/simplefeaturesbr) and [brazilmaps](https://CRAN.R-project.org/package=brazilmaps). The **geobr** package has a few advantages when compared to these  other packages, including for example:
 - A same syntax structure across all functions, making the package very easy and intuitive to use
@@ -130,7 +126,7 @@
 
 -----
 
-# Credits <img align="right" src="r-package/man/figures/ipea_logo.jpg" alt="ipea" width="250">
+# Credits <img align="right" src="r-package/man/figures/ipea_logo.png" alt="ipea" width="250">
 
 Original shapefiles are created by official government institutions. The **geobr** package is developed by a team at the Institute for Applied Economic Research (Ipea), Brazil. If you want to cite this package, you can cite it as:
 
